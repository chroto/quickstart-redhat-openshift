--- conflicted
+++ resolved
@@ -650,12 +650,14 @@
             "Metadata": {
                 "AWS::CloudFormation::Init": {
                     "configSets": {
-                        "quickstart": ["GetPublicKey", "AddPublicKey", "Ansible"]
+                        "quickstart": ["GetPublicKey", "AddPublicKey", "Ansible", "NetworkManager"]
                     },
                     "Ansible": {
                         "packages": {
                             "yum": {
-                                "ansible": []
+                                "ansible": [],
+                                "NetworkManager": []
+
                             }
                         },
                         "commands": {
@@ -686,6 +688,14 @@
                         "commands": {
                             "append-publickey": {
                                 "command": "cat /root/.ssh/public.key >>/root/.ssh/authorized_keys",
+                                "ignoreErrors": "false"
+                            }
+                        }
+                    },
+                    "NetworkManager": {
+                        "commands": {
+                            "start_enable_nm": {
+                                "command": "systemctl start NetworkManager && systemctl enable  NetworkManager",
                                 "ignoreErrors": "false"
                             }
                         }
@@ -918,11 +928,7 @@
                                     "Ref": "AWS::Region"
                                 }, " ", {
                                     "Ref": "OpenShiftMasterASG"
-<<<<<<< HEAD
                                 }, " ", "masters > /tmp/openshift_instances-master",
-=======
-                                }, " ", "master > /tmp/openshift_instances-master",
->>>>>>> 96353036
                                 "\n",
                                 "python ~/get_nodes.py ", {
                                     "Ref": "AWS::Region"
@@ -987,21 +993,7 @@
                                     "Ref": "AWS::Region"
                                 },
                                 "\n",
-<<<<<<< HEAD
                                 "echo \"End cfn stack signaling\"\n"
-=======
-                                "echo \"End cfn stack signaling\"\n",
-                                "echo \"Begin OpenShift configuration\"\n",
-                                "cat /tmp/openshift_instances-* >/etc/ansible/hosts \n",
-                                "ansible all  -m ping || qs_err \" [ERROR]: Unable to connect to ansible hosts \"\n",
-                                "\n",
-                                "CURRENT_PLAYBOOK_VERSION=https://github.com/openshift/openshift-ansible/archive/openshift-ansible-3.5.111-1.tar.gz \n",
-                                "curl  -Ls ${CURRENT_PLAYBOOK_VERSION} -o /usr/share/ansible/openshift-ansible.tar.gz \n",
-                                "tar -zxf /usr/share/ansible/openshift-ansible.tar.gz \n",
-                                "mv openshift-ansible* /usr/share/ansible/openshift-ansible \n",
-                                "#ansible-playbook /usr/share/ansible/openshift-ansible/playbooks/byo/config.yml \n",
-                                "\n"
->>>>>>> 96353036
                             ]
                         ]
                     }
@@ -1009,7 +1001,7 @@
             },
             "CreationPolicy": {
                 "ResourceSignal": {
-                    "Timeout": "PT45M"
+                    "Timeout": "PT80M"
                 }
             }
         }
