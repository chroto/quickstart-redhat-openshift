--- conflicted
+++ resolved
@@ -1,10 +1,6 @@
  {
     "AWSTemplateFormatVersion": "2010-09-09",
-<<<<<<< HEAD
     "Description": "(qs-1nltbq5f8) OpenShift, License: Apache 2.0 (Please do not remove) January, 5, 2018",
-=======
-    "Description": "(qs-1nltbq5f8) OpenShift, License: Apache 2.0(Please do not remove) November, 1, 2017",
->>>>>>> 9bd8be22
     "Metadata": {
         "AWS::CloudFormation::Interface": {
             "ParameterGroups": [{
@@ -20,12 +16,8 @@
                         "PublicSubnet1CIDR",
                         "PublicSubnet2CIDR",
                         "PublicSubnet3CIDR",
-<<<<<<< HEAD
                         "RemoteAccessCIDR",
                         "ContainerAccessCIDR"
-=======
-                        "RemoteAccessCIDR"
->>>>>>> 9bd8be22
                     ]
                 },
                 {
@@ -75,12 +67,8 @@
                     },
                     "Parameters": [
                         "QSS3BucketName",
-<<<<<<< HEAD
                         "QSS3KeyPrefix",
                         "OutputBucketName"
-=======
-                        "QSS3KeyPrefix"
->>>>>>> 9bd8be22
                     ]
                 }
             ],
@@ -162,14 +150,10 @@
                 },
                 "NumberOfNodes": {
                     "default": "Number of Nodes"
-<<<<<<< HEAD
                 },
                 "OutputBucketName": {
                     "default": "Output S3 Bucket Name"
                 },
-=======
-                }
->>>>>>> 9bd8be22
             }
         }
     },
@@ -244,15 +228,12 @@
             "Description": "The CIDR IP range that is permitted to access the instances We recommend that you set this value to a trusted IP range.",
             "Type": "String"
         },
-<<<<<<< HEAD
         "ContainerAccessCIDR": {
             "AllowedPattern": "^(([0-9]|[1-9][0-9]|1[0-9]{2}|2[0-4][0-9]|25[0-5])\\.){3}([0-9]|[1-9][0-9]|1[0-9]{2}|2[0-4][0-9]|25[0-5])(\\/([0-9]|[1-2][0-9]|3[0-2]))$",
             "ConstraintDescription": "CIDR block parameter must be in the form x.x.x.x/x",
             "Description": "The CIDR IP range that is permitted to access the instances We recommend that you set this value to a trusted IP range.",
             "Type": "String"
         },
-=======
->>>>>>> 9bd8be22
         "OpenShiftAdminPassword": {
             "Description": "Password for OpenShift Admin UI Must be at least 8 characters containing letters and (minimum 1 capital letter), numbers and symbols",
             "Type": "String",
@@ -365,14 +346,11 @@
             "Default": "3",
             "Description": "The desired capacity for the OpenShift node instances",
             "Type": "Number"
-<<<<<<< HEAD
         },
         "OutputBucketName": {
             "Description": "OPTIONAL: Bucket Name where the zip file output should be placed, if left blank a bucket name will be automatically generated.",
             "Type": "String",
             "Default": ""
-=======
->>>>>>> 9bd8be22
         }
     },
     "Resources": {
@@ -495,12 +473,9 @@
                     "RedhatSubscriptionPoolID": {
                         "Ref": "RedhatSubscriptionPoolID"
                     },
-<<<<<<< HEAD
                     "OutputBucketName": {
                         "Ref": "OutputBucketName"
                     },
-=======
->>>>>>> 9bd8be22
                     "VPCCIDR": {
                         "Ref": "VPCCIDR"
                     },
